<<<<<<< HEAD
#!/bin/bash

# Variables
branch="main"
location="WestUS3"
locationComputeGallery="WestUS3"
locationDevCenter="WestUS3"

# Azure Resource Group Names
devBoxResourceGroupName="petv2DevBox-rg"
imageGalleryResourceGroupName="petv2ImageGallery-rg"
identityResourceGroupName="petv2IdentityDevBox-rg"
networkResourceGroupName="petv2NetworkConnectivity-rg"
managementResourceGroupName="petv2DevBoxManagement-rg"

# Identity Variables
identityName="petv2DevBoxImgBldId"
customRoleName="petv2BuilderRole"

# Image and DevCenter Names
imageGalleryName="petv2ImageGallery"
frontEndImageName="frontEndVm"
backEndImageName="backEndVm"
devCenterName="petv2DevCenter"

# Network Variables
vnetName="petv2Vnet"
subNetName="petv2SubNet"
networkConnectionName="devBoxNetworkConnection"

# Functions
azureLogin() {
    local subscriptionName="$1"

    # Check if the subscriptionName is empty
    if [[ -z "$subscriptionName" ]]; then
        echo "Error: Subscription name is missing!"
        echo "Usage: azureLogin <subscriptionName>"
        return 1
    fi
    
    echo "Attempting to login to Azure subscription: $subscriptionName"

    local scriptPath="./identity/login.sh"
    
    if [[ ! -x "$scriptPath" ]]; then
        echo "Error: The login script $scriptPath does not exist or is not executable."
        return 1
    fi
    
    "$scriptPath" "$subscriptionName"
    
    if [[ $? -eq 0 ]]; then
        echo "Successfully logged in to $subscriptionName."
    else
        echo "Failed to log in to $subscriptionName."
        return 1
    fi
}

createResourceGroup() {
    local resourceGroupName="$1"
    local location="$2"

    if [[ -z "$resourceGroupName" || -z "$location" ]]; then
        echo "Usage: createResourceGroup <resourceGroupName> <location>"
        exit 1
    fi

    echo "Creating Azure Resource Group..."
    echo "Resource Group Name: $resourceGroupName"
    echo "Location: $location"

    az group create --name "$resourceGroupName" --location "$location" --tags "division=petv2-Platform" "Environment=Prod" "offer=petv2-DevWorkstation-Service" "Team=Engineering" "division=petv2-Platform" "solution=ContosoFabricDevWorkstation"
    echo "Resource group '$resourceGroupName' created successfully."
}

function createIdentity {
    local identityName=$1
    local resourceGroupName=$2
    local subscriptionId=$3
    local customRoleName=$4
    local location=$5

    # Validate the presence of all parameters
    if [[ -z $identityName || -z $resourceGroupName || -z $subscriptionId || -z $customRoleName || -z $location ]]; then
        echo "Error: Missing required parameters."
        echo "Usage: createIdentity <identityName> <resourceGroupName> <subscriptionId> <customRoleName> <location>"
        return 1
    fi
    
    ./identity/createIdentity.sh "$resourceGroupName" "$location" "$identityName"
    ./identity/registerFeatures.sh
    ./identity/createUserAssignedManagedIdentity.sh "$resourceGroupName" "$subscriptionId" "$identityName" "$customRoleName"
    
} 

function deploynetwork() {
    # Local variables to store function arguments
    local vnetName="$1"
    local subNetName="$2"
    local networkConnectionName="$3"
    local resourceGroupName="$4"
    local subscriptionId="$5"
    local location="$6"

    # Check if the deployVnet.sh script exists before attempting to execute it
    if [ ! -f "./network/deployVnet.sh" ]; then
        echo "Error: deployVnet.sh script not found."
        return 1
    fi

    # Execute the deployVnet.sh script with the passed parameters and capture its exit code
    ./network/deployVnet.sh "$resourceGroupName" "$location" "$vnetName" "$subNetName"
    ./network/createNetWorkConnection.sh "$location" "$resourceGroupName" "$vnetName" "$subNetName" "$networkConnectionName"
    local exitCode="$?"

    # Check the exit code of the deployVnet.sh script and echo appropriate message
    if [ "$exitCode" -ne 0 ]; then
        echo "Error: Deployment of Vnet failed with exit code $exitCode."
        return 1
    fi
}

# This function deploys a Compute Gallery to a specified location and resource group.
# It receives three parameters: 
# 1. imageGalleryName: The name of the Compute Gallery
# 2. location: The Azure region where the Compute Gallery will be deployed
# 3. galleryResourceGroupName: The name of the resource group where the Compute Gallery will be placed

function deployComputeGallery {
    local imageGalleryName="$1"  # The name of the Compute Gallery to deploy
    local location="$2"            # The Azure location (region) where the Compute Gallery will be deployed
    local galleryResourceGroupName="$3"  # The resource group where the Compute Gallery will reside

    # The actual deployment command. Using a relative path to the deployment script
    ./devBox/computeGallery/deployComputeGallery.sh "$imageGalleryName" "$location" "$galleryResourceGroupName"
}

# Function to deploy Dev Center
function deployDevCenter() {
    local devCenterName="$1"
    local networkConnectionName="$2"
    local imageGalleryName="$3"
    local location="$4"
    local identityName="$5"
    local devBoxResourceGroupName="$6"
    local networkResourceGroupName="$7"
    local identityResourceGroupName="$8"
    local imageGalleryResourceGroupName="$9"

    # Validate that all required parameters are provided
    if [ -z "$devCenterName" ] || [ -z "$networkConnectionName" ] || [ -z "$imageGalleryName" ] || [ -z "$location" ] || [ -z "$identityName" ] || [ -z "$devBoxResourceGroupName" ] || [ -z "$networkResourceGroupName" ] || [ -z "$identityResourceGroupName" ] || [ -z "$imageGalleryResourceGroupName" ]; then
        echo "Error: Missing required parameters."
        return 1 # Return with error code
    fi
    
    # Execute the deployDevCenter.sh script with the provided parameters and capture its exit code
    ./devBox/devCenter/deployDevCenter.sh "$devCenterName" "$networkConnectionName" "$imageGalleryName" "$location" "$identityName" "$devBoxResourceGroupName" "$networkResourceGroupName" "$identityResourceGroupName" "$imageGalleryResourceGroupName"

}

function createDevCenterProject() {
    local location="$1"
    local subscriptionId="$2"
    local resourceGroupName="$3"
    local devCenterName="$4"
    
    # Check if the necessary parameters are provided
    if [[ -z "$location" || -z "$subscriptionId" || -z "$resourceGroupName" || -z "$devCenterName" ]]; then
        echo "Error: Missing required parameters."
        echo "Usage: createDevCenterProject <location> <subscriptionId> <resourceGroupName> <devCenterName>"
        return 1
    fi
    
    # Validate if the createDevCenterProject.sh script exists before executing
    if [[ ! -f "./devBox/devCenter/createDevCenterProject.sh" ]]; then
        echo "Error: createDevCenterProject.sh script not found!"
        return 1
    fi
    
    ./devBox/devCenter/createDevCenterProject.sh "$location" "$subscriptionId" "$resourceGroupName" "$devCenterName"
}

function buildImage
{
    local subscriptionId="$1"
    local imageGalleryResourceGroupName="$2"
    local location="$3"
    local identityName="$4"
    local galleryName="$5"
    local identityResourceGroupName="$6"
    local devBoxResourceGroupName="$7"
    local networkConnectionName="$8"

    declare -A image_params
    image_params["Engineer-Clean-Img"]="Engineer-Clean petv2-Fabric ./DownloadedTempTemplates/engineerCleanTemplate-Output.json https://raw.githubusercontent.com/Evilazaro/MicrosoftDevBox/$branch/Deploy/ARMTemplates/computeGallery/engineerCleanTemplate.json Contoso"
    image_params["FrontEnd-Img"]="VSCode-FrontEnd-Docker petv2-Fabric ./DownloadedTempTemplates/FrontEnd-Docker-Output.json https://raw.githubusercontent.com/Evilazaro/MicrosoftDevBox/$branch/Deploy/ARMTemplates/computeGallery/frontEndEngineerImgTemplate.json Contoso"
    image_params["BackEnd-Docker-Img"]="VS22-BackEnd-Docker petv2-Fabric ./DownloadedTempTemplates/BackEnd-Docker-Output.json https://raw.githubusercontent.com/Evilazaro/MicrosoftDevBox/$branch/Deploy/ARMTemplates/computeGallery/backEndEngineerImgTemplateFullCustomized.json Contoso"

    for imageName in "${!image_params[@]}"; do
        IFS=' ' read -r imgSKU offer outputFile imageTemplateFile publisher <<< "${image_params[$imageName]}"
        ./devBox/computeGallery/createVMImageTemplate.sh "$outputFile" "$subscriptionId" "$imageGalleryResourceGroupName" "$locationComputeGallery" "$imageName" "$identityName" "$imageTemplateFile" "$galleryName" "$offer" "$imgSKU" "$publisher" "$identityResourceGroupName"
        ./devBox/devCenter/createDevBoxDefinition.sh "$subscriptionId" "$locationDevCenter" "$devBoxResourceGroupName" "$devCenterName" "$galleryName" "$imageName" "$networkConnectionName"
    done
}

main() {
    clear
    set -e

    if [[ -z "$1" ]]; then
        echo "Usage: $0 <subscriptionName>"
        exit 1
    fi

    local subscriptionName="$1"
    local subscriptionId
    subscriptionId=$(az account show --query id --output tsv)

    echo "Starting Deployment..."

    azureLogin "$subscriptionName"
    createResourceGroup "$devBoxResourceGroupName" "$location"
    createResourceGroup "$imageGalleryResourceGroupName" "$location"
    createResourceGroup "$identityResourceGroupName" "$location"
    createResourceGroup "$networkResourceGroupName" "$location"
    createResourceGroup "$managementResourceGroupName" "$location"

    # Deploy Identity
    createIdentity $identityName $identityResourceGroupName $subscriptionId $customRoleName $location

    # Deploy network
    deploynetwork $vnetName $subNetName $networkConnectionName $networkResourceGroupName $subscriptionId $location

    # Deploy Compute Gallery
    deployComputeGallery $imageGalleryName $locationComputeGallery $imageGalleryResourceGroupName

    # Deploy Dev Center
    deployDevCenter $devCenterName $networkConnectionName $imageGalleryName $locationDevCenter $identityName $devBoxResourceGroupName $networkResourceGroupName $identityResourceGroupName $imageGalleryResourceGroupName

    # Creating Dev Center Project
    createDevCenterProject $locationDevCenter $subscriptionId $devBoxResourceGroupName $devCenterName

    # Building Images
    buildImage $subscriptionId $imageGalleryResourceGroupName $locationComputeGallery $identityName $imageGalleryName $identityResourceGroupName $devBoxResourceGroupName $networkConnectionName

    echo "Deployment Completed Successfully!"
}

=======
#!/bin/bash

# Variables
branch="main"
location="WestUS3"
locationComputeGallery="WestUS3"
locationDevCenter="WestUS3"

# Azure Resource Group Names
devBoxResourceGroupName="petv2DevBox-rg"
imageGalleryResourceGroupName="petv2ImageGallery-rg"
identityResourceGroupName="petv2IdentityDevBox-rg"
networkResourceGroupName="petv2NetworkConnectivity-rg"
managementResourceGroupName="petv2DevBoxManagement-rg"

# Identity Variables
identityName="petv2DevBoxImgBldId"
customRoleName="petv2BuilderRole"

# Image and DevCenter Names
imageGalleryName="petv2ImageGallery"
frontEndImageName="frontEndVm"
backEndImageName="backEndVm"
devCenterName="petv2DevCenter"

# Network Variables
vnetName="petv2Vnet"
subNetName="petv2SubNet"
networkConnectionName="devBoxNetworkConnection"

# Functions
azureLogin() {
    local subscriptionName="$1"

    # Check if the subscriptionName is empty
    if [[ -z "$subscriptionName" ]]; then
        echo "Error: Subscription name is missing!"
        echo "Usage: azureLogin <subscriptionName>"
        return 1
    fi
    
    echo "Attempting to login to Azure subscription: $subscriptionName"

    local scriptPath="./identity/login.sh"
    
    if [[ ! -x "$scriptPath" ]]; then
        echo "Error: The login script $scriptPath does not exist or is not executable."
        return 1
    fi
    
    "$scriptPath" "$subscriptionName"
    
    if [[ $? -eq 0 ]]; then
        echo "Successfully logged in to $subscriptionName."
    else
        echo "Failed to log in to $subscriptionName."
        return 1
    fi
}

createResourceGroup() {
    local resourceGroupName="$1"
    local location="$2"

    if [[ -z "$resourceGroupName" || -z "$location" ]]; then
        echo "Usage: createResourceGroup <resourceGroupName> <location>"
        exit 1
    fi

    echo "Creating Azure Resource Group..."
    echo "Resource Group Name: $resourceGroupName"
    echo "Location: $location"

    az group create --name "$resourceGroupName" --location "$location" --tags "division=petv2-Platform" "Environment=Prod" "offer=petv2-DevWorkstation-Service" "Team=Engineering" "division=petv2-Platform" "solution=ContosoFabricDevWorkstation"
    echo "Resource group '$resourceGroupName' created successfully."
}

function createIdentity {
    local identityName=$1
    local resourceGroupName=$2
    local subscriptionId=$3
    local customRoleName=$4
    local location=$5

    # Validate the presence of all parameters
    if [[ -z $identityName || -z $resourceGroupName || -z $subscriptionId || -z $customRoleName || -z $location ]]; then
        echo "Error: Missing required parameters."
        echo "Usage: createIdentity <identityName> <resourceGroupName> <subscriptionId> <customRoleName> <location>"
        return 1
    fi
    
    ./identity/createIdentity.sh "$resourceGroupName" "$location" "$identityName"
    ./identity/registerFeatures.sh
    ./identity/createUserAssignedManagedIdentity.sh "$resourceGroupName" "$subscriptionId" "$identityName" "$customRoleName"
    
} 

function deploynetwork() {
    # Local variables to store function arguments
    local vnetName="$1"
    local subNetName="$2"
    local networkConnectionName="$3"
    local resourceGroupName="$4"
    local subscriptionId="$5"
    local location="$6"

    # Check if the deployVnet.sh script exists before attempting to execute it
    if [ ! -f "./network/deployVnet.sh" ]; then
        echo "Error: deployVnet.sh script not found."
        return 1
    fi

    # Execute the deployVnet.sh script with the passed parameters and capture its exit code
    ./network/deployVnet.sh "$resourceGroupName" "$location" "$vnetName" "$subNetName"
    ./network/createNetWorkConnection.sh "$location" "$resourceGroupName" "$vnetName" "$subNetName" "$networkConnectionName"
    local exitCode="$?"

    # Check the exit code of the deployVnet.sh script and echo appropriate message
    if [ "$exitCode" -ne 0 ]; then
        echo "Error: Deployment of Vnet failed with exit code $exitCode."
        return 1
    fi
}

# This function deploys a Compute Gallery to a specified location and resource group.
# It receives three parameters: 
# 1. imageGalleryName: The name of the Compute Gallery
# 2. location: The Azure region where the Compute Gallery will be deployed
# 3. galleryResourceGroupName: The name of the resource group where the Compute Gallery will be placed

function deployComputeGallery {
    local imageGalleryName="$1"  # The name of the Compute Gallery to deploy
    local location="$2"            # The Azure location (region) where the Compute Gallery will be deployed
    local galleryResourceGroupName="$3"  # The resource group where the Compute Gallery will reside

    # The actual deployment command. Using a relative path to the deployment script
    ./devBox/computeGallery/deployComputeGallery.sh "$imageGalleryName" "$location" "$galleryResourceGroupName"
}

# Function to deploy Dev Center
function deployDevCenter() {
    local devCenterName="$1"
    local networkConnectionName="$2"
    local imageGalleryName="$3"
    local location="$4"
    local identityName="$5"
    local devBoxResourceGroupName="$6"
    local networkResourceGroupName="$7"
    local identityResourceGroupName="$8"
    local imageGalleryResourceGroupName="$9"

    # Validate that all required parameters are provided
    if [ -z "$devCenterName" ] || [ -z "$networkConnectionName" ] || [ -z "$imageGalleryName" ] || [ -z "$location" ] || [ -z "$identityName" ] || [ -z "$devBoxResourceGroupName" ] || [ -z "$networkResourceGroupName" ] || [ -z "$identityResourceGroupName" ] || [ -z "$imageGalleryResourceGroupName" ]; then
        echo "Error: Missing required parameters."
        return 1 # Return with error code
    fi
    
    # Execute the deployDevCenter.sh script with the provided parameters and capture its exit code
    ./devBox/devCenter/deployDevCenter.sh "$devCenterName" "$networkConnectionName" "$imageGalleryName" "$location" "$identityName" "$devBoxResourceGroupName" "$networkResourceGroupName" "$identityResourceGroupName" "$imageGalleryResourceGroupName"

}

function createDevCenterProject() {
    local location="$1"
    local subscriptionId="$2"
    local resourceGroupName="$3"
    local devCenterName="$4"
    
    # Check if the necessary parameters are provided
    if [[ -z "$location" || -z "$subscriptionId" || -z "$resourceGroupName" || -z "$devCenterName" ]]; then
        echo "Error: Missing required parameters."
        echo "Usage: createDevCenterProject <location> <subscriptionId> <resourceGroupName> <devCenterName>"
        return 1
    fi
    
    # Validate if the createDevCenterProject.sh script exists before executing
    if [[ ! -f "./devBox/devCenter/createDevCenterProject.sh" ]]; then
        echo "Error: createDevCenterProject.sh script not found!"
        return 1
    fi
    
    ./devBox/devCenter/createDevCenterProject.sh "$location" "$subscriptionId" "$resourceGroupName" "$devCenterName"
}

function buildImage
{
    local subscriptionId="$1"
    local imageGalleryResourceGroupName="$2"
    local location="$3"
    local identityName="$4"
    local galleryName="$5"
    local identityResourceGroupName="$6"
    local devBoxResourceGroupName="$7"
    local networkConnectionName="$8"

    declare -A image_params
    image_params["Engineer-Clean-Img"]="Engineer-Clean petv2-Fabric ./DownloadedTempTemplates/engineerCleanTemplate-Output.json https://raw.githubusercontent.com/Evilazaro/MicrosoftDevBox/$branch/Deploy/ARMTemplates/computeGallery/engineerCleanTemplate.json Contoso"
    image_params["BackEnd-Docker-Img"]="VS22-BackEnd-Docker petv2-Fabric ./DownloadedTempTemplates/BackEnd-Docker-Output.json https://raw.githubusercontent.com/Evilazaro/MicrosoftDevBox/$branch/Deploy/ARMTemplates/computeGallery/backEndEngineerImgTemplateFullCustomized.json Contoso"

    for imageName in "${!image_params[@]}"; do
        IFS=' ' read -r imgSKU offer outputFile imageTemplateFile publisher <<< "${image_params[$imageName]}"
        ./devBox/computeGallery/createVMImageTemplate.sh "$outputFile" "$subscriptionId" "$imageGalleryResourceGroupName" "$locationComputeGallery" "$imageName" "$identityName" "$imageTemplateFile" "$galleryName" "$offer" "$imgSKU" "$publisher" "$identityResourceGroupName"
        ./devBox/devCenter/createDevBoxDefinition.sh "$subscriptionId" "$locationDevCenter" "$devBoxResourceGroupName" "$devCenterName" "$galleryName" "$imageName" "$networkConnectionName"
    done
}

main() {
    clear
    set -e

    if [[ -z "$1" ]]; then
        echo "Usage: $0 <subscriptionName>"
        exit 1
    fi

    local subscriptionName="$1"
    local subscriptionId
    subscriptionId=$(az account show --query id --output tsv)

    echo "Starting Deployment..."

    azureLogin "$subscriptionName"
    createResourceGroup "$devBoxResourceGroupName" "$location"
    createResourceGroup "$imageGalleryResourceGroupName" "$location"
    createResourceGroup "$identityResourceGroupName" "$location"
    createResourceGroup "$networkResourceGroupName" "$location"
    createResourceGroup "$managementResourceGroupName" "$location"

    # Deploy Identity
    createIdentity $identityName $identityResourceGroupName $subscriptionId $customRoleName $location

    # Deploy network
    deploynetwork $vnetName $subNetName $networkConnectionName $networkResourceGroupName $subscriptionId $location

    # Deploy Compute Gallery
    deployComputeGallery $imageGalleryName $locationComputeGallery $imageGalleryResourceGroupName

    # Deploy Dev Center
    deployDevCenter $devCenterName $networkConnectionName $imageGalleryName $locationDevCenter $identityName $devBoxResourceGroupName $networkResourceGroupName $identityResourceGroupName $imageGalleryResourceGroupName

    # Creating Dev Center Project
    createDevCenterProject $locationDevCenter $subscriptionId $devBoxResourceGroupName $devCenterName

    # Building Images
    buildImage $subscriptionId $imageGalleryResourceGroupName $locationComputeGallery $identityName $imageGalleryName $identityResourceGroupName $devBoxResourceGroupName $networkConnectionName

    echo "Deployment Completed Successfully!"
}

>>>>>>> 0a3b22bd
main "$@"<|MERGE_RESOLUTION|>--- conflicted
+++ resolved
@@ -1,4 +1,3 @@
-<<<<<<< HEAD
 #!/bin/bash
 
 # Variables
@@ -196,7 +195,6 @@
 
     declare -A image_params
     image_params["Engineer-Clean-Img"]="Engineer-Clean petv2-Fabric ./DownloadedTempTemplates/engineerCleanTemplate-Output.json https://raw.githubusercontent.com/Evilazaro/MicrosoftDevBox/$branch/Deploy/ARMTemplates/computeGallery/engineerCleanTemplate.json Contoso"
-    image_params["FrontEnd-Img"]="VSCode-FrontEnd-Docker petv2-Fabric ./DownloadedTempTemplates/FrontEnd-Docker-Output.json https://raw.githubusercontent.com/Evilazaro/MicrosoftDevBox/$branch/Deploy/ARMTemplates/computeGallery/frontEndEngineerImgTemplate.json Contoso"
     image_params["BackEnd-Docker-Img"]="VS22-BackEnd-Docker petv2-Fabric ./DownloadedTempTemplates/BackEnd-Docker-Output.json https://raw.githubusercontent.com/Evilazaro/MicrosoftDevBox/$branch/Deploy/ARMTemplates/computeGallery/backEndEngineerImgTemplateFullCustomized.json Contoso"
 
     for imageName in "${!image_params[@]}"; do
@@ -249,255 +247,4 @@
     echo "Deployment Completed Successfully!"
 }
 
-=======
-#!/bin/bash
-
-# Variables
-branch="main"
-location="WestUS3"
-locationComputeGallery="WestUS3"
-locationDevCenter="WestUS3"
-
-# Azure Resource Group Names
-devBoxResourceGroupName="petv2DevBox-rg"
-imageGalleryResourceGroupName="petv2ImageGallery-rg"
-identityResourceGroupName="petv2IdentityDevBox-rg"
-networkResourceGroupName="petv2NetworkConnectivity-rg"
-managementResourceGroupName="petv2DevBoxManagement-rg"
-
-# Identity Variables
-identityName="petv2DevBoxImgBldId"
-customRoleName="petv2BuilderRole"
-
-# Image and DevCenter Names
-imageGalleryName="petv2ImageGallery"
-frontEndImageName="frontEndVm"
-backEndImageName="backEndVm"
-devCenterName="petv2DevCenter"
-
-# Network Variables
-vnetName="petv2Vnet"
-subNetName="petv2SubNet"
-networkConnectionName="devBoxNetworkConnection"
-
-# Functions
-azureLogin() {
-    local subscriptionName="$1"
-
-    # Check if the subscriptionName is empty
-    if [[ -z "$subscriptionName" ]]; then
-        echo "Error: Subscription name is missing!"
-        echo "Usage: azureLogin <subscriptionName>"
-        return 1
-    fi
-    
-    echo "Attempting to login to Azure subscription: $subscriptionName"
-
-    local scriptPath="./identity/login.sh"
-    
-    if [[ ! -x "$scriptPath" ]]; then
-        echo "Error: The login script $scriptPath does not exist or is not executable."
-        return 1
-    fi
-    
-    "$scriptPath" "$subscriptionName"
-    
-    if [[ $? -eq 0 ]]; then
-        echo "Successfully logged in to $subscriptionName."
-    else
-        echo "Failed to log in to $subscriptionName."
-        return 1
-    fi
-}
-
-createResourceGroup() {
-    local resourceGroupName="$1"
-    local location="$2"
-
-    if [[ -z "$resourceGroupName" || -z "$location" ]]; then
-        echo "Usage: createResourceGroup <resourceGroupName> <location>"
-        exit 1
-    fi
-
-    echo "Creating Azure Resource Group..."
-    echo "Resource Group Name: $resourceGroupName"
-    echo "Location: $location"
-
-    az group create --name "$resourceGroupName" --location "$location" --tags "division=petv2-Platform" "Environment=Prod" "offer=petv2-DevWorkstation-Service" "Team=Engineering" "division=petv2-Platform" "solution=ContosoFabricDevWorkstation"
-    echo "Resource group '$resourceGroupName' created successfully."
-}
-
-function createIdentity {
-    local identityName=$1
-    local resourceGroupName=$2
-    local subscriptionId=$3
-    local customRoleName=$4
-    local location=$5
-
-    # Validate the presence of all parameters
-    if [[ -z $identityName || -z $resourceGroupName || -z $subscriptionId || -z $customRoleName || -z $location ]]; then
-        echo "Error: Missing required parameters."
-        echo "Usage: createIdentity <identityName> <resourceGroupName> <subscriptionId> <customRoleName> <location>"
-        return 1
-    fi
-    
-    ./identity/createIdentity.sh "$resourceGroupName" "$location" "$identityName"
-    ./identity/registerFeatures.sh
-    ./identity/createUserAssignedManagedIdentity.sh "$resourceGroupName" "$subscriptionId" "$identityName" "$customRoleName"
-    
-} 
-
-function deploynetwork() {
-    # Local variables to store function arguments
-    local vnetName="$1"
-    local subNetName="$2"
-    local networkConnectionName="$3"
-    local resourceGroupName="$4"
-    local subscriptionId="$5"
-    local location="$6"
-
-    # Check if the deployVnet.sh script exists before attempting to execute it
-    if [ ! -f "./network/deployVnet.sh" ]; then
-        echo "Error: deployVnet.sh script not found."
-        return 1
-    fi
-
-    # Execute the deployVnet.sh script with the passed parameters and capture its exit code
-    ./network/deployVnet.sh "$resourceGroupName" "$location" "$vnetName" "$subNetName"
-    ./network/createNetWorkConnection.sh "$location" "$resourceGroupName" "$vnetName" "$subNetName" "$networkConnectionName"
-    local exitCode="$?"
-
-    # Check the exit code of the deployVnet.sh script and echo appropriate message
-    if [ "$exitCode" -ne 0 ]; then
-        echo "Error: Deployment of Vnet failed with exit code $exitCode."
-        return 1
-    fi
-}
-
-# This function deploys a Compute Gallery to a specified location and resource group.
-# It receives three parameters: 
-# 1. imageGalleryName: The name of the Compute Gallery
-# 2. location: The Azure region where the Compute Gallery will be deployed
-# 3. galleryResourceGroupName: The name of the resource group where the Compute Gallery will be placed
-
-function deployComputeGallery {
-    local imageGalleryName="$1"  # The name of the Compute Gallery to deploy
-    local location="$2"            # The Azure location (region) where the Compute Gallery will be deployed
-    local galleryResourceGroupName="$3"  # The resource group where the Compute Gallery will reside
-
-    # The actual deployment command. Using a relative path to the deployment script
-    ./devBox/computeGallery/deployComputeGallery.sh "$imageGalleryName" "$location" "$galleryResourceGroupName"
-}
-
-# Function to deploy Dev Center
-function deployDevCenter() {
-    local devCenterName="$1"
-    local networkConnectionName="$2"
-    local imageGalleryName="$3"
-    local location="$4"
-    local identityName="$5"
-    local devBoxResourceGroupName="$6"
-    local networkResourceGroupName="$7"
-    local identityResourceGroupName="$8"
-    local imageGalleryResourceGroupName="$9"
-
-    # Validate that all required parameters are provided
-    if [ -z "$devCenterName" ] || [ -z "$networkConnectionName" ] || [ -z "$imageGalleryName" ] || [ -z "$location" ] || [ -z "$identityName" ] || [ -z "$devBoxResourceGroupName" ] || [ -z "$networkResourceGroupName" ] || [ -z "$identityResourceGroupName" ] || [ -z "$imageGalleryResourceGroupName" ]; then
-        echo "Error: Missing required parameters."
-        return 1 # Return with error code
-    fi
-    
-    # Execute the deployDevCenter.sh script with the provided parameters and capture its exit code
-    ./devBox/devCenter/deployDevCenter.sh "$devCenterName" "$networkConnectionName" "$imageGalleryName" "$location" "$identityName" "$devBoxResourceGroupName" "$networkResourceGroupName" "$identityResourceGroupName" "$imageGalleryResourceGroupName"
-
-}
-
-function createDevCenterProject() {
-    local location="$1"
-    local subscriptionId="$2"
-    local resourceGroupName="$3"
-    local devCenterName="$4"
-    
-    # Check if the necessary parameters are provided
-    if [[ -z "$location" || -z "$subscriptionId" || -z "$resourceGroupName" || -z "$devCenterName" ]]; then
-        echo "Error: Missing required parameters."
-        echo "Usage: createDevCenterProject <location> <subscriptionId> <resourceGroupName> <devCenterName>"
-        return 1
-    fi
-    
-    # Validate if the createDevCenterProject.sh script exists before executing
-    if [[ ! -f "./devBox/devCenter/createDevCenterProject.sh" ]]; then
-        echo "Error: createDevCenterProject.sh script not found!"
-        return 1
-    fi
-    
-    ./devBox/devCenter/createDevCenterProject.sh "$location" "$subscriptionId" "$resourceGroupName" "$devCenterName"
-}
-
-function buildImage
-{
-    local subscriptionId="$1"
-    local imageGalleryResourceGroupName="$2"
-    local location="$3"
-    local identityName="$4"
-    local galleryName="$5"
-    local identityResourceGroupName="$6"
-    local devBoxResourceGroupName="$7"
-    local networkConnectionName="$8"
-
-    declare -A image_params
-    image_params["Engineer-Clean-Img"]="Engineer-Clean petv2-Fabric ./DownloadedTempTemplates/engineerCleanTemplate-Output.json https://raw.githubusercontent.com/Evilazaro/MicrosoftDevBox/$branch/Deploy/ARMTemplates/computeGallery/engineerCleanTemplate.json Contoso"
-    image_params["BackEnd-Docker-Img"]="VS22-BackEnd-Docker petv2-Fabric ./DownloadedTempTemplates/BackEnd-Docker-Output.json https://raw.githubusercontent.com/Evilazaro/MicrosoftDevBox/$branch/Deploy/ARMTemplates/computeGallery/backEndEngineerImgTemplateFullCustomized.json Contoso"
-
-    for imageName in "${!image_params[@]}"; do
-        IFS=' ' read -r imgSKU offer outputFile imageTemplateFile publisher <<< "${image_params[$imageName]}"
-        ./devBox/computeGallery/createVMImageTemplate.sh "$outputFile" "$subscriptionId" "$imageGalleryResourceGroupName" "$locationComputeGallery" "$imageName" "$identityName" "$imageTemplateFile" "$galleryName" "$offer" "$imgSKU" "$publisher" "$identityResourceGroupName"
-        ./devBox/devCenter/createDevBoxDefinition.sh "$subscriptionId" "$locationDevCenter" "$devBoxResourceGroupName" "$devCenterName" "$galleryName" "$imageName" "$networkConnectionName"
-    done
-}
-
-main() {
-    clear
-    set -e
-
-    if [[ -z "$1" ]]; then
-        echo "Usage: $0 <subscriptionName>"
-        exit 1
-    fi
-
-    local subscriptionName="$1"
-    local subscriptionId
-    subscriptionId=$(az account show --query id --output tsv)
-
-    echo "Starting Deployment..."
-
-    azureLogin "$subscriptionName"
-    createResourceGroup "$devBoxResourceGroupName" "$location"
-    createResourceGroup "$imageGalleryResourceGroupName" "$location"
-    createResourceGroup "$identityResourceGroupName" "$location"
-    createResourceGroup "$networkResourceGroupName" "$location"
-    createResourceGroup "$managementResourceGroupName" "$location"
-
-    # Deploy Identity
-    createIdentity $identityName $identityResourceGroupName $subscriptionId $customRoleName $location
-
-    # Deploy network
-    deploynetwork $vnetName $subNetName $networkConnectionName $networkResourceGroupName $subscriptionId $location
-
-    # Deploy Compute Gallery
-    deployComputeGallery $imageGalleryName $locationComputeGallery $imageGalleryResourceGroupName
-
-    # Deploy Dev Center
-    deployDevCenter $devCenterName $networkConnectionName $imageGalleryName $locationDevCenter $identityName $devBoxResourceGroupName $networkResourceGroupName $identityResourceGroupName $imageGalleryResourceGroupName
-
-    # Creating Dev Center Project
-    createDevCenterProject $locationDevCenter $subscriptionId $devBoxResourceGroupName $devCenterName
-
-    # Building Images
-    buildImage $subscriptionId $imageGalleryResourceGroupName $locationComputeGallery $identityName $imageGalleryName $identityResourceGroupName $devBoxResourceGroupName $networkConnectionName
-
-    echo "Deployment Completed Successfully!"
-}
-
->>>>>>> 0a3b22bd
 main "$@"