# yaml-language-server: $schema=https://raw.githubusercontent.com/microsoft/winget-cli/refs/heads/master/schemas/JSON/configuration/configuration.schema.0.2.json

properties:
  configurationVersion: 0.2.0

  resources:
    - resource: PSDscResources/Script
      id: Microsoft-Windows-Subsystem-Linux
      directives:
        description: Enable Windows Features and Install Ubuntu for WSL
        securityContext: elevated
      settings:
        SetScript: |
          try {
              Write-Verbose "Installing Windows Subsystem for Linux (WSL)" -Verbose
              wsl --install --no-launch 2>$null
          } catch {
              Write-Error "Failed to install WSL: $_"
          }
        GetScript: |
          return @{ Result = $false }
        TestScript: |
          return $false

    - resource: PSDscResources/Script
      id: Ubuntu
      directives:
        description: Install Ubuntu for WSL
        securityContext: elevated
      settings:
        SetScript: |
          try {
              Write-Verbose "Installing Ubuntu for WSL" -Verbose
              wsl --install -d Ubuntu --no-launch 2>$null
          } catch {
              Write-Error "Failed to install Ubuntu: $_"
          }
        GetScript: |
          return @{ Result = $false }
        TestScript: |
          return $false
      dependsOn:
        - Microsoft-Windows-Subsystem-Linux

    - resource: PSDscResources/Script
      id: Ubuntu.User
      directives:
        description: Add the current user as an administrator to Ubuntu
        securityContext: elevated
      settings:
        SetScript: |
          try {
              $newUser = $env:USERNAME.ToLower()
              $password = "SecureP@ssw0rd"
              $passwordBash = $password -replace '(["\$`])', '\\$1'

              $wslCommand = @(
<<<<<<< HEAD
                  "sudo adduser --quiet --disabled-password --gecos '' $newUser",  # Fixed escaping issue
=======
                  "sudo adduser --quiet --disabled-password --gecos '' $newUser",
>>>>>>> 72f3beba
                  "echo '$newUser:$passwordBash' | sudo chpasswd",
                  "sudo usermod -aG sudo $newUser",
                  "echo '$newUser ALL=(ALL) NOPASSWD:ALL' | sudo tee /etc/sudoers.d/$newUser"
              ) -join "; "

              wsl.exe -d Ubuntu -u root -- bash -c "$wslCommand" 2>/dev/null
          } catch {
              Write-Error "Failed to add user as administrator: $_"
          }
        GetScript: |
          return @{ Result = $false }
        TestScript: |
          return $false
      dependsOn:
        - Ubuntu

    - resource: PSDscResources/Script
      id: Ubuntu.AzureCli
      directives:
        description: Install Azure CLI, Developer and Bicep on Ubuntu
        securityContext: elevated
      settings:
        SetScript: |
          try {
              $wslCommand = @(
                  "sudo apt-get update",
                  "sudo apt-get upgrade -y",
                  "sudo apt-get install -y curl",
                  "curl -sL https://aka.ms/InstallAzureCLIDeb | sudo bash",
                  "curl -fsSL https://aka.ms/install-azd.sh | sudo bash"
              ) -join "; "

              wsl.exe -d Ubuntu -u root -- bash -c "$wslCommand" 2>/dev/null
          } catch {
              Write-Error "Failed to install Azure CLI: $_"
          }
        GetScript: |
          return @{ Result = $false }
        TestScript: |
          return $false
      dependsOn:
        - Ubuntu.User

    - resource: PSDscResources/Script
      id: Ubuntu.NET
      directives:
        description: Install .NET SDK and Runtime
        securityContext: elevated
      settings:
        SetScript: |
          try {
              $wslCommand = @(
                  "sudo apt-get update",
                  "sudo add-apt-repository ppa:dotnet/backports -y",
                  "sudo apt-get update",
                  "sudo apt-get install -y dotnet-sdk-9.0",
                  "sudo apt-get install -y aspnetcore-runtime-9.0",
                  "sudo dotnet workload install aspire",
                  "sudo dotnet workload install maui",
                  "sudo dotnet workload update",
                  "sudo apt-get upgrade -y"
              ) -join "; "

              wsl.exe -d Ubuntu -u root -- bash -c "$wslCommand" 2>/dev/null
          } catch {
              Write-Error "Failed to install .NET SDK and Runtime: $_"
          }
        GetScript: |
          return @{ Result = $false }
        TestScript: |
          return $false
      dependsOn:
        - Ubuntu.User<|MERGE_RESOLUTION|>--- conflicted
+++ resolved
@@ -55,12 +55,8 @@
               $passwordBash = $password -replace '(["\$`])', '\\$1'
 
               $wslCommand = @(
-<<<<<<< HEAD
                   "sudo adduser --quiet --disabled-password --gecos '' $newUser",  # Fixed escaping issue
-=======
-                  "sudo adduser --quiet --disabled-password --gecos '' $newUser",
->>>>>>> 72f3beba
-                  "echo '$newUser:$passwordBash' | sudo chpasswd",
+                  "echo '$newUser : $passwordBash' | sudo chpasswd",
                   "sudo usermod -aG sudo $newUser",
                   "echo '$newUser ALL=(ALL) NOPASSWD:ALL' | sudo tee /etc/sudoers.d/$newUser"
               ) -join "; "
